"""
Stremio AI Companion - Your AI-powered movie discovery companion for Stremio
"""

<<<<<<< HEAD
__version__ = "0.6.0"
=======
__version__ = "0.7.6"
>>>>>>> 28c1dc2e
<|MERGE_RESOLUTION|>--- conflicted
+++ resolved
@@ -2,8 +2,4 @@
 Stremio AI Companion - Your AI-powered movie discovery companion for Stremio
 """
 
-<<<<<<< HEAD
-__version__ = "0.6.0"
-=======
-__version__ = "0.7.6"
->>>>>>> 28c1dc2e
+__version__ = "0.7.6"